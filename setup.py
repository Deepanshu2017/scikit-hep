--- conflicted
+++ resolved
@@ -31,11 +31,7 @@
     test_suite="tests",
     py_modules=['setuputils'],
     install_requires=[
-<<<<<<< HEAD
-        'PyPDT>=0.6.0'
-=======
         'PyPDT>=0.7.0'
->>>>>>> 5fbe730c
     ],
     classifiers=[
         'Intended Audience :: Science/Research',
